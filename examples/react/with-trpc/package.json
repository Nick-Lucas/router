{
  "name": "tanstack-router-react-example-with-trpc",
  "version": "0.0.0",
  "private": true,
  "scripts": {
    "dev": "concurrently 'npm:dev:*'",
    "dev:client": "wait-port 4000 && vite",
    "dev:server": "tsx server/server.ts",
    "build": "vite build",
    "serve": "vite preview",
    "start": "vite"
  },
  "dependencies": {
    "@tanstack/react-loaders": "0.0.1-beta.81",
    "@tanstack/react-query": "^4.14.1",
    "@tanstack/react-query-devtools": "^4.14.1",
<<<<<<< HEAD
    "@tanstack/router": "0.0.1-beta.82",
    "@tanstack/router-devtools": "0.0.1-beta.82",
=======
    "@tanstack/react-router": "0.0.1-beta.83",
    "@tanstack/react-router-devtools": "0.0.1-beta.83",
>>>>>>> 2abd72ed
    "@trpc/client": "^10.0.0-rc.6",
    "@trpc/react-query": "^10.0.0-rc.6",
    "@trpc/server": "^10.0.0-rc.6",
    "@vitejs/plugin-react": "^1.1.3",
    "axios": "^1.1.3",
    "express": "^4.18.2",
    "immer": "^9.0.15",
    "react": "^18.2.0",
    "react-dom": "^18.2.0",
    "vite": "^2.8.6",
    "zod": "^3.19.1"
  },
  "devDependencies": {
    "@types/react": "^18.0.14",
    "@types/react-dom": "^18.0.5",
    "concurrently": "^7.6.0",
    "tsx": "^3.11.0",
    "wait-port": "^1.0.4"
  }
}<|MERGE_RESOLUTION|>--- conflicted
+++ resolved
@@ -14,13 +14,8 @@
     "@tanstack/react-loaders": "0.0.1-beta.81",
     "@tanstack/react-query": "^4.14.1",
     "@tanstack/react-query-devtools": "^4.14.1",
-<<<<<<< HEAD
-    "@tanstack/router": "0.0.1-beta.82",
-    "@tanstack/router-devtools": "0.0.1-beta.82",
-=======
     "@tanstack/react-router": "0.0.1-beta.83",
     "@tanstack/react-router-devtools": "0.0.1-beta.83",
->>>>>>> 2abd72ed
     "@trpc/client": "^10.0.0-rc.6",
     "@trpc/react-query": "^10.0.0-rc.6",
     "@trpc/server": "^10.0.0-rc.6",
