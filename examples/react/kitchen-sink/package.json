{
  "name": "tanstack-router-react-example-kitchen-sink",
  "version": "0.0.0",
  "private": true,
  "scripts": {
    "dev": "vite",
    "build": "vite build",
    "serve": "vite preview",
    "start": "vite"
  },
  "dependencies": {
<<<<<<< HEAD
    "@tanstack/react-router": "0.0.1-alpha.2",
    "@tanstack/react-router-devtools": "^0.0.1-alpha.1",
    "@vitejs/plugin-react": "^1.1.3",
    "axios": "^1.1.3",
=======
    "@vitejs/plugin-react": "^1.1.3",
    "@tanstack/react-router": "0.0.1-alpha.3",
>>>>>>> 6372511b
    "immer": "^9.0.15",
    "react": "^18.2.0",
    "react-dom": "^18.2.0",
    "vite": "^2.8.6",
    "zod": "^3.19.1"
  }
}<|MERGE_RESOLUTION|>--- conflicted
+++ resolved
@@ -9,15 +9,10 @@
     "start": "vite"
   },
   "dependencies": {
-<<<<<<< HEAD
-    "@tanstack/react-router": "0.0.1-alpha.2",
+    "@tanstack/react-router": "0.0.1-alpha.3",
     "@tanstack/react-router-devtools": "^0.0.1-alpha.1",
     "@vitejs/plugin-react": "^1.1.3",
     "axios": "^1.1.3",
-=======
-    "@vitejs/plugin-react": "^1.1.3",
-    "@tanstack/react-router": "0.0.1-alpha.3",
->>>>>>> 6372511b
     "immer": "^9.0.15",
     "react": "^18.2.0",
     "react-dom": "^18.2.0",
