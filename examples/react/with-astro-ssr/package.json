{
  "name": "tanstack-router-examples-react-with-astro-ssr",
  "type": "module",
  "version": "0.0.1",
  "private": true,
  "scripts": {
    "dev": "astro dev",
    "start": "npm run dev",
    "build": "astro build",
    "preview": "astro preview",
    "astro": "astro"
  },
  "dependencies": {
    "@astrojs/netlify": "^1.2.1",
    "@astrojs/node": "^5.0.3",
    "@astrojs/react": "^1.2.2",
    "@tanstack/bling": "workspace:^0.2.19",
    "@tanstack/react-loaders": "0.0.1-beta.81",
<<<<<<< HEAD
    "@tanstack/router": "0.0.1-beta.82",
    "@tanstack/router-devtools": "0.0.1-beta.82",
    "@tanstack/router": "0.0.1-beta.82",
=======
    "@tanstack/react-router": "0.0.1-beta.83",
    "@tanstack/react-router-devtools": "0.0.1-beta.83",
    "@tanstack/router": "0.0.1-beta.83",
    "@tanstack/react-start": "workspace:*",
    "@vitejs/plugin-react": "^3.1.0",
>>>>>>> 2abd72ed
    "astro": "^1.6.12",
    "concurrently": "^7.6.0",
    "react": "^18.2.0",
    "react-dom": "^18.2.0",
    "use-sync-external-store": "^1.2.0",
    "vite-plugin-react": "^4.0.1"
  },
  "devDependencies": {
    "@types/jsesc": "^3.0.1"
  },
  "resolutions": {
    "use-sync-external-store": "1.2.0"
  }
}<|MERGE_RESOLUTION|>--- conflicted
+++ resolved
@@ -16,17 +16,11 @@
     "@astrojs/react": "^1.2.2",
     "@tanstack/bling": "workspace:^0.2.19",
     "@tanstack/react-loaders": "0.0.1-beta.81",
-<<<<<<< HEAD
-    "@tanstack/router": "0.0.1-beta.82",
-    "@tanstack/router-devtools": "0.0.1-beta.82",
-    "@tanstack/router": "0.0.1-beta.82",
-=======
     "@tanstack/react-router": "0.0.1-beta.83",
     "@tanstack/react-router-devtools": "0.0.1-beta.83",
     "@tanstack/router": "0.0.1-beta.83",
     "@tanstack/react-start": "workspace:*",
     "@vitejs/plugin-react": "^3.1.0",
->>>>>>> 2abd72ed
     "astro": "^1.6.12",
     "concurrently": "^7.6.0",
     "react": "^18.2.0",
